;;; gud-lua.el --- Debug lua with debugger.lua and GUD -*- lexical-binding: t; -*-

;; Author: Noah Peart <noah.v.peart@gmail.com>
;; URL: https://github.com/nverno/gud-lua
;; Version: 0.1.0
;; Package-Requires: ((emacs "29.1"))
;; Created: 17 November 2023
;; Keywords: tools, languages, debugging, gud, lua

;; This file is not part of GNU Emacs.
;;
;; This program is free software; you can redistribute it and/or
;; modify it under the terms of the GNU General Public License as
;; published by the Free Software Foundation; either version 3, or
;; (at your option) any later version.
;;
;; This program is distributed in the hope that it will be useful,
;; but WITHOUT ANY WARRANTY; without even the implied warranty of
;; MERCHANTABILITY or FITNESS FOR A PARTICULAR PURPOSE.  See the GNU
;; General Public License for more details.
;;
;; You should have received a copy of the GNU General Public License
;; along with this program; see the file COPYING.  If not, write to
;; the Free Software Foundation, Inc., 51 Franklin Street, Fifth
;; Floor, Boston, MA 02110-1301, USA.

;;; Commentary:
;;
;; GUD support for debugging lua programs instrumented using breakpoints with
;; debugger.lua from https://github.com/slembcke/debugger.lua.
;;
;;; Code:

(require 'gud)

(defcustom gud-gud-lua-command-name "lua"
  "Command to run lua program."
  :type 'string
  :group 'gud)

(defcustom gud-lua-prompt-regexp "^debugger.lua> *"
  "Regexp to match debbuger.lua prompt."
  :type 'string
  :group 'gud)

(defvar gud-gud-lua-history nil)

(defvar gud-lua-repeat-map
  (let ((map (make-sparse-keymap)))
    (pcase-dolist (`(,key . ,cmd) '(("n" . gud-next)
                                    ("s" . gud-step)
                                    ("c" . gud-cont)
                                    ("f" . gud-finish)
                                    ("<" . gud-up)
                                    (">" . gud-down)
                                    ("l" . gud-refresh)))
      (define-key map key cmd))
    map)
  "Keymap to repeat `gud-lua' stepping instructions.
Used in `repeat-mode'.")

;; Byte-compiler complains about unknown functions
(eval-when-compile
  (defmacro gud-lua--declare (&rest fns)
    (macroexp-progn
     `(,@(mapcar (lambda (fn)
                   `(declare-function
                     ,(intern (format "gud-%s" (symbol-name fn))) "gud" (arg)))
                 fns))))
  (gud-lua--declare next step cont finish up down refresh trace statement print))

;; Match possibilities:
;; break via dbg() => file.lua:123 in ...
;; break via dbg.call() => file.lua:123 in ...
;; Inspecting frame: ./debugger.lua:505 in upvalue 'dbg'
;; ./debugger.lua:502 in upvalue 'dbg'
(defvar gud-lua-marker-regexp
  (concat
   "^\\(?:break via dbg\\(?:[.]call\\)?([^\n\r]*) => \\([[:graph:]]+\\):\\([0-9]+\\)\\|"
   "\\(?:Inspecting frame: \\)?\\([[:graph:]]+\\):\\([0-9]+\\) in\\)[^\n\r]*"))

(defvar gud-lua-marker-regexp-start "^\\(?:break\\|Inspecting frame:\\)")

(defvar-local gud-lua-marker-acc "")

;; Notes from gud.el
;; There's no guarantee that Emacs will hand the filter the entire
;; marker at once; it could be broken up across several strings.  We
;; might even receive a big chunk with several markers in it.  If we
;; receive a chunk of text which looks like it might contain the
;; beginning of a marker, we save it here between calls to the
;; filter.
(defun gud-lua-marker-filter (string)
  (setq gud-lua-marker-acc (concat gud-lua-marker-acc string))
  (let ((output ""))
    ;; Process all the complete markers in this chunk.
    (while (string-match gud-lua-marker-regexp gud-lua-marker-acc)
      (let ((file (or (match-string 1 gud-lua-marker-acc)
                      (match-string 3 gud-lua-marker-acc)))
            (line (string-to-number
                   (or (match-string 2 gud-lua-marker-acc)
                       (match-string 4 gud-lua-marker-acc)))))
        ;; Extract the frame position from the marker.
        (setq gud-last-frame (cons file line)
              ;; Output everything instead of the below
              output (concat output (substring gud-lua-marker-acc 0 (match-end 0)))
              ;; Set the accumulator to the remaining text.
              gud-lua-marker-acc (substring gud-lua-marker-acc (match-end 0)))))
    ;; Does the remaining text look like it might end with the
    ;; beginning of another marker?  If it does, then keep it in
    ;; gud-lua-marker-acc until we receive the rest of it.  Since we
    ;; know the full marker regexp above failed, it's pretty simple to
    ;; test for marker starts.
    (if (string-match gud-lua-marker-regexp-start gud-lua-marker-acc)
        ;; Everything before the potential marker start can be output.
        (setq output (concat output (substring gud-lua-marker-acc 0 (match-beginning 0)))
              ;; Everything after, we save, to combine with later input.
              gud-lua-marker-acc (substring gud-lua-marker-acc (match-beginning 0)))

      (setq output (concat output gud-lua-marker-acc)
            gud-lua-marker-acc ""))

    output))

;;; TODO:
;; define `gud-find-expr-function' to get lua expression/statement at point for
;; print/eval
;; See default `gud-find-c-expr'

;;;###autoload
(defun gud-lua (command-line)
  "Run lua program instrumented with debugger.lua breakpoints.
The program is run with command line COMMAND-LINE in buffer named `*gud-FILE*'.

The directory containing the lua program becomes the initial working
directory and source-file directory for your debugger.

For general information about commands available to control the debugging
process from gud, see `gud-mode'."
<<<<<<< HEAD
  (interactive (list (gud-query-cmdline 'gud-lua)))
  ;; TODO: this results in colorized output, using `xterm-color'
  ;; but for some reason its slow and fails periodically -
  ;; check the marker-acc and see if escape codes are being removed.
  (let ((comint-terminfo-terminal "xterm-256color")
        ;; (process-environment
	;;  (nconc (comint-term-environment)
	;;         (list "TERM=xterm-256color")
	;;         process-environment))
        )
    (gud-common-init command-line nil 'gud-lua-marker-filter))

=======
  (interactive (list (gud-query-cmdline 'lua)))
  (gud-common-init command-line nil 'gud-lua-marker-filter)
>>>>>>> bd1c3d21
  (setq-local gud-minor-mode 'gud-lua)

  (gud-def gud-step      "s"    "\C-s" "Step one line (into functions)."    )
  (gud-def gud-next      "n"    "\C-n" "Step one line (skip functions)."    )
  (gud-def gud-cont      "c"    "\C-r" "Continue running program."          )
  (gud-def gud-finish    "f"    "\C-f" "Finish executing current function." )
  (gud-def gud-up        "u"    "<"    "Up stack frame."                    )
  (gud-def gud-down      "d"    ">"    "Down stack frame."                  )
  (gud-def gud-print     "p %e" "\C-p" "Evaluate lua expression at point."  )
  (gud-def gud-statement "e %e" "\C-e" "Execute lua statement at point."    )
  (gud-def gud-trace     "t"    "\C-t" "Print stack trace."                 )

  (gud-set-repeat-map-property 'gud-lua-repeat-map)

  (setq comint-prompt-regexp gud-lua-prompt-regexp)
  (setq paragraph-start comint-prompt-regexp)
  (run-hooks 'gud-lua-mode-hook))

(provide 'gud-lua)
;; Local Variables:
;; coding: utf-8
;; indent-tabs-mode: nil
;; End:
;;; gud-lua.el ends here<|MERGE_RESOLUTION|>--- conflicted
+++ resolved
@@ -137,8 +137,7 @@
 
 For general information about commands available to control the debugging
 process from gud, see `gud-mode'."
-<<<<<<< HEAD
-  (interactive (list (gud-query-cmdline 'gud-lua)))
+  (interactive (list (gud-query-cmdline 'lua)))
   ;; TODO: this results in colorized output, using `xterm-color'
   ;; but for some reason its slow and fails periodically -
   ;; check the marker-acc and see if escape codes are being removed.
@@ -150,10 +149,6 @@
         )
     (gud-common-init command-line nil 'gud-lua-marker-filter))
 
-=======
-  (interactive (list (gud-query-cmdline 'lua)))
-  (gud-common-init command-line nil 'gud-lua-marker-filter)
->>>>>>> bd1c3d21
   (setq-local gud-minor-mode 'gud-lua)
 
   (gud-def gud-step      "s"    "\C-s" "Step one line (into functions)."    )
